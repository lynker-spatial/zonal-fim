--- conflicted
+++ resolved
@@ -50,15 +50,10 @@
 
 # Masking out the ocean
 if(!file.exists(mask_file)) {
-<<<<<<< HEAD
   mask <- st_zm(read_sf(gpkg, "mask"))
-  f <- fasterize(mask, raster(d))
-=======
-  mask <- st_zm(read_sf(gpkg, "overall_mask"))
   
   f    <- fasterize(mask, raster(d))
   
->>>>>>> 4868075e
   writeRaster(f, mask_file, overwrite = TRUE)
 }
 
